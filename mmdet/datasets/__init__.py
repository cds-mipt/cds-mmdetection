--- conflicted
+++ resolved
@@ -15,12 +15,8 @@
 __all__ = [
     'CustomDataset', 'XMLDataset', 'CocoDataset', 'VOCDataset',
     'CityscapesDataset', 'GroupSampler', 'DistributedGroupSampler',
-<<<<<<< HEAD
     'build_dataloader', 'to_tensor', 'random_scale', 'show_ann',
     'ConcatDataset', 'RepeatDataset', 'ExtraAugmentation', 'WIDERFaceDataset',
     'CocoRoadDataset', 'RTSDDataset', 'CrossroadDataset', 'RTSDTenOneDataset',
-=======
-    'build_dataloader', 'ConcatDataset', 'RepeatDataset', 'WIDERFaceDataset',
->>>>>>> da6b1c82
     'DATASETS', 'build_dataset'
 ]